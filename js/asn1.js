/**
 * Javascript implementation of Abstract Syntax Notation Number One.
 *
 * @author Dave Longley
 *
 * Copyright (c) 2010-2012 Digital Bazaar, Inc.
 *
 * An API for storing data using the Abstract Syntax Notation Number One
 * format using DER (Distinguished Encoding Rules) encoding. This encoding is
 * commonly used to store data for PKI, i.e. X.509 Certificates, and this
 * implementation exists for that purpose.
 *
 * Abstract Syntax Notation Number One (ASN.1) is used to define the abstract
 * syntax of information without restricting the way the information is encoded
 * for transmission. It provides a standard that allows for open systems
 * communication. ASN.1 defines the syntax of information data and a number of
 * simple data types as well as a notation for describing them and specifying
 * values for them.
 *
 * The RSA algorithm creates public and private keys that are often stored in
 * X.509 or PKCS#X formats -- which use ASN.1 (encoded in DER format). This
 * class provides the most basic functionality required to store and load DSA
 * keys that are encoded according to ASN.1.
 *
 * The most common binary encodings for ASN.1 are BER (Basic Encoding Rules)
 * and DER (Distinguished Encoding Rules). DER is just a subset of BER that
 * has stricter requirements for how data must be encoded.
 *
 * Each ASN.1 structure has a tag (a byte identifying the ASN.1 structure type)
 * and a byte array for the value of this ASN1 structure which may be data or a
 * list of ASN.1 structures.
 *
 * Each ASN.1 structure using BER is (Tag-Length-Value):
 *
 * | byte 0 | bytes X | bytes Y |
 * |--------|---------|----------
 * |  tag   | length  |  value  |
 *
 * ASN.1 allows for tags to be of "High-tag-number form" which allows a tag to
 * be two or more octets, but that is not supported by this class. A tag is
 * only 1 byte. Bits 1-5 give the tag number (ie the data type within a
 * particular 'class'), 6 indicates whether or not the ASN.1 value is
 * constructed from other ASN.1 values, and bits 7 and 8 give the 'class'. If
 * bits 7 and 8 are both zero, the class is UNIVERSAL. If only bit 7 is set,
 * then the class is APPLICATION. If only bit 8 is set, then the class is
 * CONTEXT_SPECIFIC. If both bits 7 and 8 are set, then the class is PRIVATE.
 * The tag numbers for the data types for the class UNIVERSAL are listed below:
 *
 * UNIVERSAL 0 Reserved for use by the encoding rules
 * UNIVERSAL 1 Boolean type
 * UNIVERSAL 2 Integer type
 * UNIVERSAL 3 Bitstring type
 * UNIVERSAL 4 Octetstring type
 * UNIVERSAL 5 Null type
 * UNIVERSAL 6 Object identifier type
 * UNIVERSAL 7 Object descriptor type
 * UNIVERSAL 8 External type and Instance-of type
 * UNIVERSAL 9 Real type
 * UNIVERSAL 10 Enumerated type
 * UNIVERSAL 11 Embedded-pdv type
 * UNIVERSAL 12 UTF8String type
 * UNIVERSAL 13 Relative object identifier type
 * UNIVERSAL 14-15 Reserved for future editions
 * UNIVERSAL 16 Sequence and Sequence-of types
 * UNIVERSAL 17 Set and Set-of types
 * UNIVERSAL 18-22, 25-30 Character string types
 * UNIVERSAL 23-24 Time types
 *
 * The length of an ASN.1 structure is specified after the tag identifier.
 * There is a definite form and an indefinite form.  The indefinite form may
 * be used if the encoding is constructed and not all immediately available.
 * The indefinite form is encoded using a length byte with only the 8th bit
 * set.  The end of the constructed object is marked using end-of-contents
 * octets (two zero bytes).
 *
 * The definite form looks like this:
 *
 * The length may take up 1 or more bytes, it depends on the length of the
 * value of the ASN.1 structure. DER encoding requires that if the ASN.1
 * structure has a value that has a length greater than 127, more than 1 byte
 * will be used to store its length, otherwise just one byte will be used.
 * This is strict.
 *
 * In the case that the length of the ASN.1 value is less than 127, 1 octet
 * (byte) is used to store the "short form" length. The 8th bit has a value of
 * 0 indicating the length is "short form" and not "long form" and bits 7-1
 * give the length of the data. (The 8th bit is the left-most, most significant
 * bit: also known as big endian or network format).
 *
 * In the case that the length of the ASN.1 value is greater than 127, 2 to
 * 127 octets (bytes) are used to store the "long form" length. The first
 * byte's 8th bit is set to 1 to indicate the length is "long form." Bits 7-1
 * give the number of additional octets. All following octets are in base 256
 * with the most significant digit first (typical big-endian binary unsigned
 * integer storage). So, for instance, if the length of a value was 257, the
 * first byte would be set to:
 *
 * 10000010 = 130 = 0x82.
 *
 * This indicates there are 2 octets (base 256) for the length. The second and
 * third bytes (the octets just mentioned) would store the length in base 256:
 *
 * octet 2: 00000001 = 1 * 256^1 = 256
 * octet 3: 00000001 = 1 * 256^0 = 1
 * total = 257
 *
 * The algorithm for converting a js integer value of 257 to base-256 is:
 *
 * var value = 257;
 * var bytes = [];
 * bytes[0] = (value >>> 8) & 0xFF; // most significant byte first
 * bytes[1] = value & 0xFF;        // least significant byte last
 *
 * On the ASN.1 UNIVERSAL Object Identifier (OID) type:
 *
 * An OID can be written like: "value1.value2.value3...valueN"
 *
 * The DER encoding rules:
 *
 * The first byte has the value 40 * value1 + value2.
 * The following bytes, if any, encode the remaining values. Each value is
 * encoded in base 128, most significant digit first (big endian), with as
 * few digits as possible, and the most significant bit of each byte set
 * to 1 except the last in each value's encoding. For example: Given the
 * OID "1.2.840.113549", its DER encoding is (remember each byte except the
 * last one in each encoding is OR'd with 0x80):
 *
 * byte 1: 40 * 1 + 2 = 42 = 0x2A.
 * bytes 2-3: 128 * 6 + 72 = 840 = 6 72 = 6 72 = 0x0648 = 0x8648
 * bytes 4-6: 16384 * 6 + 128 * 119 + 13 = 6 119 13 = 0x06770D = 0x86F70D
 *
 * The final value is: 0x2A864886F70D.
 * The full OID (including ASN.1 tag and length of 6 bytes) is:
 * 0x06062A864886F70D
 */
(function() {

// define forge
if(typeof(window) !== 'undefined') {
  var forge = window.forge = window.forge || {};
  forge.asn1 = {};
}
// define node.js module
else if(typeof(module) !== 'undefined' && module.exports) {
  var forge = {
    util: require('./util')
  };
  module.exports = forge.asn1 = {};
}

/* ASN.1 implementation and API */
var asn1 = forge.asn1;

/**
 * ASN.1 classes.
 */
asn1.Class = {
  UNIVERSAL:        0x00,
  APPLICATION:      0x40,
  CONTEXT_SPECIFIC: 0x80,
  PRIVATE:          0xC0
};

/**
 * ASN.1 types. Not all types are supported by this implementation, only
 * those necessary to implement a simple PKI are implemented.
 */
<<<<<<< HEAD
asn1.Type = {
  NONE:             0,
  BOOLEAN:          1,
  INTEGER:          2,
  BITSTRING:        3,
  OCTETSTRING:      4,
  NULL:             5,
  OID:              6,
  ODESC:            7,
  EXTERNAL:         8,
  REAL:             9,
  ENUMERATED:      10,
  EMBEDDED:        11,
  UTF8:            12,
  ROID:            13,
  SEQUENCE:        16,
  SET:             17,
  PRINTABLESTRING: 19,
  IA5STRING:       22,
  UTCTIME:         23,
  GENERALIZEDTIME: 24
=======
asn1.Type =
{
   NONE:             0,
   BOOLEAN:          1,
   INTEGER:          2,
   BITSTRING:        3,
   OCTETSTRING:      4,
   NULL:             5,
   OID:              6,
   ODESC:            7,
   EXTERNAL:         8,
   REAL:             9,
   ENUMERATED:      10,
   EMBEDDED:        11,
   UTF8:            12,
   ROID:            13,
   SEQUENCE:        16,
   SET:             17,
   PRINTABLESTRING: 19,
   IA5STRING:       22,
   UTCTIME:         23,
   GENERALIZEDTIME: 24
>>>>>>> ba0557d9
};

/**
 * Creates a new asn1 object.
 *
 * @param tagClass the tag class for the object.
 * @param type the data type (tag number) for the object.
 * @param constructed true if the asn1 object is in constructed form.
 * @param value the value for the object, if it is not constructed.
 *
 * @return the asn1 object.
 */
asn1.create = function(tagClass, type, constructed, value) {
  /* An asn1 object has a tagClass, a type, a constructed flag, and a
    value. The value's type depends on the constructed flag. If
    constructed, it will contain a list of other asn1 objects. If not,
    it will contain the ASN.1 value as an array of bytes formatted
    according to the ASN.1 data type. */
  return {
    tagClass: tagClass,
    type: type,
    constructed: constructed,
    composed: constructed || (value.constructor == Array),
    value: value
  };
};

/**
 * Gets the length of an ASN.1 value.
 *
<<<<<<< HEAD
=======
 * In case the length is not specified, undefined is returned.
 *
>>>>>>> ba0557d9
 * @param b the ASN.1 byte buffer.
 *
 * @return the length of the ASN.1 value.
 */
<<<<<<< HEAD
var _getValueLength = function(b) {
  // see if the length is "short form" or "long form" (bit 8 set)
  var b2 = b.getByte();
  var length;
  var longForm = b2 & 0x80;
  if(!longForm) {
    // length is just the first byte
    length = b2;
  }
  else {
    // the number of bytes the length is specified in bits 7 through 1
    // and each length byte is in big-endian base-256
    length = b.getInt((b2 & 0x7F) << 3);
  }
  return length;
=======
var _getValueLength = function(b)
{
   var b2 = b.getByte();
   if(b2 == 0x80) {
      return undefined;
   }

   // see if the length is "short form" or "long form" (bit 8 set)
   var length;
   var longForm = b2 & 0x80;
   if(!longForm)
   {
      // length is just the first byte
      length = b2;
   }
   else
   {
      // the number of bytes the length is specified in bits 7 through 1
      // and each length byte is in big-endian base-256
      length = b.getInt((b2 & 0x7F) << 3);
   }
   return length;
>>>>>>> ba0557d9
};

/**
 * Parses an asn1 object from a byte buffer in DER format.
 *
 * @param bytes the byte buffer to parse from.
 *
 * @return the parsed asn1 object.
 */
<<<<<<< HEAD
asn1.fromDer = function(bytes) {
  // wrap in buffer if needed
  if(bytes.constructor == String) {
    bytes = forge.util.createBuffer(bytes);
  }

  // minimum length for ASN.1 DER structure is 2
  if(bytes.length() < 2) {
    throw {
      message: 'Too few bytes to parse DER.',
      bytes: bytes.length()
    };
  }

  // get the first byte
  var b1 = bytes.getByte();

  // get the tag class
  var tagClass = (b1 & 0xC0);

  // get the type (bits 1-5)
  var type = b1 & 0x1F;

  // get the value length
  var length = _getValueLength(bytes);

  // ensure there are enough bytes to get the value
  if(bytes.length() < length) {
    throw {
      message: 'Too few bytes to read ASN.1 value.',
      detail: bytes.length() + ' < ' + length
    };
  }

  // prepare to get value
  var value;

  // constructed flag is bit 6 (32 = 0x20) of the first byte
  var constructed = ((b1 & 0x20) == 0x20);

  // determine if the value is composed of other ASN.1 objects (if its
  // constructed it will be and if its a BITSTRING it may be)
  var composed = constructed;
  if(!composed && tagClass === asn1.Class.UNIVERSAL &&
    type === asn1.Type.BITSTRING && length > 1) {
    /* The first octet gives the number of bits by which the length of the
      bit string is less than the next multiple of eight (this is called
      the "number of unused bits").

      The second and following octets give the value of the bit string
      converted to an octet string. */
    // if there are no unused bits, maybe the bitstring holds ASN.1 objs
    var read = bytes.read;
    var unused = bytes.getByte();
    if(unused === 0) {
      // if the first byte indicates UNIVERSAL or CONTEXT_SPECIFIC,
      // and the length is valid, assume we've got an ASN.1 object
      b1 = bytes.getByte();
      var tc = (b1 & 0xC0);
      if(tc === asn1.Class.UNIVERSAL ||
        tc === asn1.Class.CONTEXT_SPECIFIC) {
        try {
          var len = _getValueLength(bytes);
          composed = (len === length - (bytes.read - read));
          if(composed) {
            // adjust read/length to account for unused bits byte
            ++read;
            --length;
          }
        }
        catch(ex) {}
      }
    }
    // restore read pointer
    bytes.read = read;
  }

  if(composed) {
    // parse child asn1 objects from the value
    value = [];
    var start = bytes.length();
    while(length > 0) {
      value.push(asn1.fromDer(bytes));
      length -= start - bytes.length();
      start = bytes.length();
    }
  }
  else {
    // TODO: do DER to OID conversion and vice-versa in .toDer?

    // asn1 not composed, get raw value
    value = bytes.getBytes(length);
  }

  // create and return asn1 object
  return asn1.create(tagClass, type, constructed, value);
=======
asn1.fromDer = function(bytes)
{
   // wrap in buffer if needed
   if(bytes.constructor == String)
   {
      bytes = forge.util.createBuffer(bytes);
   }

   // minimum length for ASN.1 DER structure is 2
   if(bytes.length() < 2)
   {
      throw {
         message: 'Too few bytes to parse DER.',
         bytes: bytes.length()
      };
   }

   // get the first byte
   var b1 = bytes.getByte();

   // get the tag class
   var tagClass = (b1 & 0xC0);

   // get the type (bits 1-5)
   var type = b1 & 0x1F;

   // get the value length
   var length = _getValueLength(bytes);

   // ensure there are enough bytes to get the value
   if(bytes.length() < length)
   {
      throw {
         message: 'Too few bytes to read ASN.1 value.',
         detail: bytes.length() + ' < ' + length
      };
   }

   // prepare to get value
   var value;

   // constructed flag is bit 6 (32 = 0x20) of the first byte
   var constructed = ((b1 & 0x20) == 0x20);

   // determine if the value is composed of other ASN.1 objects (if its
   // constructed it will be and if its a BITSTRING it may be)
   var composed = constructed;
   if(!composed && tagClass === asn1.Class.UNIVERSAL &&
      type === asn1.Type.BITSTRING && length > 1)
   {
      /* The first octet gives the number of bits by which the length of the
         bit string is less than the next multiple of eight (this is called
         the "number of unused bits").

         The second and following octets give the value of the bit string
         converted to an octet string.
       */
      // if there are no unused bits, maybe the bitstring holds ASN.1 objs
      var read = bytes.read;
      var unused = bytes.getByte();
      if(unused === 0)
      {
         // if the first byte indicates UNIVERSAL or CONTEXT_SPECIFIC,
         // and the length is valid, assume we've got an ASN.1 object
         b1 = bytes.getByte();
         var tc = (b1 & 0xC0);
         if(tc === asn1.Class.UNIVERSAL ||
            tc === asn1.Class.CONTEXT_SPECIFIC)
         {
            try
            {
               var len = _getValueLength(bytes);
               composed = (len === length - (bytes.read - read));
               if(composed)
               {
                  // adjust read/length to account for unused bits byte
                  ++read;
                  --length;
               }
            }
            catch(ex) {}
         }
      }
      // restore read pointer
      bytes.read = read;
   }

   if(composed)
   {
      // parse child asn1 objects from the value
      value = [];
      if(length === undefined)
      {  // asn1 object of indefinite length, read until end tag
         for(;;)
         {
            if(bytes.bytes(2) == String.fromCharCode(0, 0))
            {
               bytes.getBytes(2);
               break;
            }
            value.push(asn1.fromDer(bytes));
         }
      }
      else
      {  // parsing asn1 object of definite length
         var start = bytes.length();
         while(length > 0)
         {
            value.push(asn1.fromDer(bytes));
            length -= start - bytes.length();
            start = bytes.length();
         }
      }
   }
   else
   {
      // TODO: do DER to OID conversion and vice-versa in .toDer?

      // asn1 not composed, get raw value
      if(length === undefined)
      {
         throw {
            message: 'Not constructed ASN.1 object of indefinite length.'
         };
      }

      value = bytes.getBytes(length);
   }

   // create and return asn1 object
   return asn1.create(tagClass, type, constructed, value);
>>>>>>> ba0557d9
};

/**
 * Converts the given asn1 object to a buffer of bytes in DER format.
 *
 * @param asn1 the asn1 object to convert to bytes.
 *
 * @return the buffer of bytes.
 */
<<<<<<< HEAD
asn1.toDer = function(obj) {
  var bytes = forge.util.createBuffer();

  // build the first byte
  var b1 = obj.tagClass | obj.type;

  // for storing the ASN.1 value
  var value = forge.util.createBuffer();

  // if composed, use each child asn1 object's DER bytes as value
  if(obj.composed) {
    // turn on 6th bit (0x20 = 32) to indicate asn1 is constructed
    // from other asn1 objects
    if(obj.constructed) {
      b1 |= 0x20;
    }
    // if type is a bit string, add unused bits of 0x00
    else {
      value.putByte(0x00);
    }

    // add all of the child DER bytes together
    for(var i = 0; i < obj.value.length; ++i) {
      value.putBuffer(asn1.toDer(obj.value[i]));
    }
  }
  // use asn1.value directly
  else {
    value.putBytes(obj.value);
  }

  // add tag byte
  bytes.putByte(b1);

  // use "short form" encoding
  if(value.length() <= 127) {
    // one byte describes the length
    // bit 8 = 0 and bits 7-1 = length
    bytes.putByte(value.length() & 0x7F);
  }
  // use "long form" encoding
  else {
    // 2 to 127 bytes describe the length
    // first byte: bit 8 = 1 and bits 7-1 = # of additional bytes
    // other bytes: length in base 256, big-endian
    var len = value.length();
    var lenBytes = '';
    do {
      lenBytes += String.fromCharCode(len & 0xFF);
      len = len >>> 8;
    }
    while(len > 0);

    // set first byte to # bytes used to store the length and turn on
    // bit 8 to indicate long-form length is used
    bytes.putByte(lenBytes.length | 0x80);

    // concatenate length bytes in reverse since they were generated
    // little endian and we need big endian
    for(var i = lenBytes.length - 1; i >= 0; --i) {
      bytes.putByte(lenBytes.charCodeAt(i));
    }
  }

  // concatenate value bytes
  bytes.putBuffer(value);
  return bytes;
=======
asn1.toDer = function(obj)
{
   var bytes = forge.util.createBuffer();

   // build the first byte
   var b1 = obj.tagClass | obj.type;

   // for storing the ASN.1 value
   var value = forge.util.createBuffer();

   // if composed, use each child asn1 object's DER bytes as value
   if(obj.composed)
   {
      // turn on 6th bit (0x20 = 32) to indicate asn1 is constructed
      // from other asn1 objects
      if(obj.constructed)
      {
         b1 |= 0x20;
      }
      // if type is a bit string, add unused bits of 0x00
      else
      {
         value.putByte(0x00);
      }

      // add all of the child DER bytes together
      for(var i = 0; i < obj.value.length; ++i)
      {
         value.putBuffer(asn1.toDer(obj.value[i]));
      }
   }
   // use asn1.value directly
   else
   {
      value.putBytes(obj.value);
   }

   // add tag byte
   bytes.putByte(b1);

   // use "short form" encoding
   if(value.length() <= 127)
   {
      // one byte describes the length
      // bit 8 = 0 and bits 7-1 = length
      bytes.putByte(value.length() & 0x7F);
   }
   // use "long form" encoding
   else
   {
      // 2 to 127 bytes describe the length
      // first byte: bit 8 = 1 and bits 7-1 = # of additional bytes
      // other bytes: length in base 256, big-endian
      var len = value.length();
      var lenBytes = '';
      do
      {
         lenBytes += String.fromCharCode(len & 0xFF);
         len = len >>> 8;
      }
      while(len > 0);

      // set first byte to # bytes used to store the length and turn on
      // bit 8 to indicate long-form length is used
      bytes.putByte(lenBytes.length | 0x80);

      // concatenate length bytes in reverse since they were generated
      // little endian and we need big endian
      for(var i = lenBytes.length - 1; i >= 0; --i)
      {
         bytes.putByte(lenBytes.charCodeAt(i));
      }
   }

   // concatenate value bytes
   bytes.putBuffer(value);
   return bytes;
>>>>>>> ba0557d9
};

/**
 * Converts an OID dot-separated string to a byte buffer. The byte buffer
 * contains only the DER-encoded value, not any tag or length bytes.
 *
 * @param oid the OID dot-separated string.
 *
 * @return the byte buffer.
 */
<<<<<<< HEAD
asn1.oidToDer = function(oid) {
  // split OID into individual values
  var values = oid.split('.');
  var bytes = forge.util.createBuffer();

  // first byte is 40 * value1 + value2
  bytes.putByte(40 * parseInt(values[0], 10) + parseInt(values[1], 10));
  // other bytes are each value in base 128 with 8th bit set except for
  // the last byte for each value
  var last, valueBytes, value, b;
  for(var i = 2; i < values.length; ++i) {
    // produce value bytes in reverse because we don't know how many
    // bytes it will take to store the value
    last = true;
    valueBytes = [];
    value = parseInt(values[i], 10);
    do {
      b = value & 0x7F;
      value = value >>> 7;
      // if value is not last, then turn on 8th bit
      if(!last) {
        b |= 0x80;
      }
      valueBytes.push(b);
      last = false;
    }
    while(value > 0);

    // add value bytes in reverse (needs to be in big endian)
    for(var n = valueBytes.length - 1; n >= 0; --n) {
      bytes.putByte(valueBytes[n]);
    }
  }

  return bytes;
=======
asn1.oidToDer = function(oid)
{
   // split OID into individual values
   var values = oid.split('.');
   var bytes = forge.util.createBuffer();

   // first byte is 40 * value1 + value2
   bytes.putByte(40 * parseInt(values[0], 10) + parseInt(values[1], 10));
   // other bytes are each value in base 128 with 8th bit set except for
   // the last byte for each value
   var last, valueBytes, value, b;
   for(var i = 2; i < values.length; ++i)
   {
      // produce value bytes in reverse because we don't know how many
      // bytes it will take to store the value
      last = true;
      valueBytes = [];
      value = parseInt(values[i], 10);
      do
      {
         b = value & 0x7F;
         value = value >>> 7;
         // if value is not last, then turn on 8th bit
         if(!last)
         {
            b |= 0x80;
         }
         valueBytes.push(b);
         last = false;
      }
      while(value > 0);

      // add value bytes in reverse (needs to be in big endian)
      for(var n = valueBytes.length - 1; n >= 0; --n)
      {
         bytes.putByte(valueBytes[n]);
      }
   }

   return bytes;
>>>>>>> ba0557d9
};

/**
 * Converts a DER-encoded byte buffer to an OID dot-separated string. The
 * byte buffer should contain only the DER-encoded value, not any tag or
 * length bytes.
 *
 * @param bytes the byte buffer.
 *
 * @return the OID dot-separated string.
 */
<<<<<<< HEAD
asn1.derToOid = function(bytes) {
  var oid;

  // wrap in buffer if needed
  if(bytes.constructor == String) {
    bytes = forge.util.createBuffer(bytes);
  }

  // first byte is 40 * value1 + value2
  var b = bytes.getByte();
  oid = Math.floor(b / 40) + '.' + (b % 40);

  // other bytes are each value in base 128 with 8th bit set except for
  // the last byte for each value
  var value = 0;
  while(bytes.length() > 0) {
    b = bytes.getByte();
    value = value << 7;
    // not the last byte for the value
    if(b & 0x80) {
      value += b & 0x7F;
    }
    // last byte
    else {
      oid += '.' + (value + b);
      value = 0;
    }
  }

  return oid;
=======
asn1.derToOid = function(bytes)
{
   var oid;

   // wrap in buffer if needed
   if(bytes.constructor == String)
   {
      bytes = forge.util.createBuffer(bytes);
   }

   // first byte is 40 * value1 + value2
   var b = bytes.getByte();
   oid = Math.floor(b / 40) + '.' + (b % 40);

   // other bytes are each value in base 128 with 8th bit set except for
   // the last byte for each value
   var value = 0;
   while(bytes.length() > 0)
   {
      b = bytes.getByte();
      value = value << 7;
      // not the last byte for the value
      if(b & 0x80)
      {
         value += b & 0x7F;
      }
      // last byte
      else
      {
         oid += '.' + (value + b);
         value = 0;
      }
   }

   return oid;
>>>>>>> ba0557d9
};

/**
 * Converts a UTCTime value to a date.
 *
 * Note: GeneralizedTime has 4 digits for the year and is used for X.509
 * dates passed 2049. Parsing that structure hasn't been implemented yet.
 *
 * @param utc the UTCTime value to convert.
 *
 * @return the date.
 */
<<<<<<< HEAD
asn1.utcTimeToDate = function(utc) {
  /* The following formats can be used:

    YYMMDDhhmmZ
    YYMMDDhhmm+hh'mm'
    YYMMDDhhmm-hh'mm'
    YYMMDDhhmmssZ
    YYMMDDhhmmss+hh'mm'
    YYMMDDhhmmss-hh'mm'

    Where:

    YY is the least significant two digits of the year
    MM is the month (01 to 12)
    DD is the day (01 to 31)
    hh is the hour (00 to 23)
    mm are the minutes (00 to 59)
    ss are the seconds (00 to 59)
    Z indicates that local time is GMT, + indicates that local time is
    later than GMT, and - indicates that local time is earlier than GMT
    hh' is the absolute value of the offset from GMT in hours
    mm' is the absolute value of the offset from GMT in minutes */
  var date = new Date();

  // if YY >= 50 use 19xx, if YY < 50 use 20xx
  var year = parseInt(utc.substr(0, 2), 10);
  year = (year >= 50) ? 1900 + year : 2000 + year;
  var MM = parseInt(utc.substr(2, 2), 10) - 1; // use 0-11 for month
  var DD = parseInt(utc.substr(4, 2), 10);
  var hh = parseInt(utc.substr(6, 2), 10);
  var mm = parseInt(utc.substr(8, 2), 10);
  var ss = 0;

  // not just YYMMDDhhmmZ
  if(utc.length > 11) {
    // get character after minutes
    var c = utc.charAt(10);
    var end = 10;

    // see if seconds are present
    if(c !== '+' && c !== '-') {
      // get seconds
      ss = parseInt(utc.substr(10, 2), 10);
      end += 2;
    }
  }

  // update date
  date.setUTCFullYear(year, MM, DD);
  date.setUTCHours(hh, mm, ss, 0);

  if(end) {
    // get +/- after end of time
    c = utc.charAt(end);
    if(c === '+' || c === '-') {
      // get hours+minutes offset
      var hhoffset = parseInt(utc.substr(end + 1, 2), 10);
      var mmoffset = parseInt(utc.substr(end + 4, 2), 10);

      // calculate offset in milliseconds
      var offset = hhoffset * 60 + mmoffset;
      offset *= 60000;

      // apply offset
      if(c === '+') {
        date.setTime(+date - offset);
      }
      else {
        date.setTime(+date + offset);
      }
    }
  }

  return date;
=======
asn1.utcTimeToDate = function(utc)
{
   /* The following formats can be used:

      YYMMDDhhmmZ
      YYMMDDhhmm+hh'mm'
      YYMMDDhhmm-hh'mm'
      YYMMDDhhmmssZ
      YYMMDDhhmmss+hh'mm'
      YYMMDDhhmmss-hh'mm'

      Where:

      YY is the least significant two digits of the year
      MM is the month (01 to 12)
      DD is the day (01 to 31)
      hh is the hour (00 to 23)
      mm are the minutes (00 to 59)
      ss are the seconds (00 to 59)
      Z indicates that local time is GMT, + indicates that local time is
      later than GMT, and - indicates that local time is earlier than GMT
      hh' is the absolute value of the offset from GMT in hours
      mm' is the absolute value of the offset from GMT in minutes
   */
   var date = new Date();

   // if YY >= 50 use 19xx, if YY < 50 use 20xx
   var year = parseInt(utc.substr(0, 2), 10);
   year = (year >= 50) ? 1900 + year : 2000 + year;
   var MM = parseInt(utc.substr(2, 2), 10) - 1; // use 0-11 for month
   var DD = parseInt(utc.substr(4, 2), 10);
   var hh = parseInt(utc.substr(6, 2), 10);
   var mm = parseInt(utc.substr(8, 2), 10);
   var ss = 0;

   // not just YYMMDDhhmmZ
   if(utc.length > 11)
   {
      // get character after minutes
      var c = utc.charAt(10);
      var end = 10;

      // see if seconds are present
      if(c !== '+' && c !== '-')
      {
         // get seconds
         ss = parseInt(utc.substr(10, 2), 10);
         end += 2;
      }
   }

   // update date
   date.setUTCFullYear(year, MM, DD);
   date.setUTCHours(hh, mm, ss, 0);

   if(end)
   {
      // get +/- after end of time
      c = utc.charAt(end);
      if(c === '+' || c === '-')
      {
         // get hours+minutes offset
         var hhoffset = parseInt(utc.substr(end + 1, 2), 10);
         var mmoffset = parseInt(utc.substr(end + 4, 2), 10);

         // calculate offset in milliseconds
         var offset = hhoffset * 60 + mmoffset;
         offset *= 60000;

         // apply offset
         if(c === '+')
         {
            date.setTime(+date - offset);
         }
         else
         {
            date.setTime(+date + offset);
         }
      }
   }

   return date;
>>>>>>> ba0557d9
};

/**
 * Converts a GeneralizedTime value to a date.
 *
 * @param gentime the GeneralizedTime value to convert.
 *
 * @return the date.
 */
asn1.generalizedTimeToDate = function(gentime) {
  /* The following formats can be used:

    YYYYMMDDHHMMSS
    YYYYMMDDHHMMSS.fff
    YYYYMMDDHHMMSSZ
    YYYYMMDDHHMMSS.fffZ
    YYYYMMDDHHMMSS+hh'mm'
    YYYYMMDDHHMMSS.fff+hh'mm'
    YYYYMMDDHHMMSS-hh'mm'
    YYYYMMDDHHMMSS.fff-hh'mm'

    Where:

    YYYY is the year
    MM is the month (01 to 12)
    DD is the day (01 to 31)
    hh is the hour (00 to 23)
    mm are the minutes (00 to 59)
    ss are the seconds (00 to 59)
    .fff is the second fraction, accurate to three decimal places
    Z indicates that local time is GMT, + indicates that local time is
    later than GMT, and - indicates that local time is earlier than GMT
    hh' is the absolute value of the offset from GMT in hours
    mm' is the absolute value of the offset from GMT in minutes */
  var date = new Date();

  var YYYY = parseInt(gentime.substr(0, 4), 10);
  var MM = parseInt(gentime.substr(4, 2), 10) - 1; // use 0-11 for month
  var DD = parseInt(gentime.substr(6, 2), 10);
  var hh = parseInt(gentime.substr(8, 2), 10);
  var mm = parseInt(gentime.substr(10, 2), 10);
  var ss = parseInt(gentime.substr(12, 2), 10);
  var fff = 0;
  var offset = 0;
  var isUTC = false;

  if(gentime.charAt(gentime.length - 1) == 'Z') {
    isUTC = true;
  }

  var end = gentime.length - 5, c = gentime.charAt(end);
  if(c === '+' || c === '-') {
    // get hours+minutes offset
    var hhoffset = parseInt(gentime.substr(end + 1, 2), 10);
    var mmoffset = parseInt(gentime.substr(end + 4, 2), 10);

    // calculate offset in milliseconds
    offset = hhoffset * 60 + mmoffset;
    offset *= 60000;

    // apply offset
    if(c === '+') {
      offset *= -1;
    }

    isUTC = true;
  }

  // check for second fraction
  if(gentime.charAt(14) == '.') {
    fff = parseFloat(gentime.substr(14), 10) * 1000;
  }

  if(isUTC) {
    date.setUTCFullYear(YYYY, MM, DD);
    date.setUTCHours(hh, mm, ss, fff);

    // apply offset
    date.setTime(+date + offset);
  }
  else {
    date.setFullYear(YYYY, MM, DD);
    date.setHours(hh, mm, ss, fff);
  }

  return date;
};


/**
 * Converts a date to a UTCTime value.
 *
 * Note: GeneralizedTime has 4 digits for the year and is used for X.509
 * dates passed 2049. Converting to a GeneralizedTime hasn't been
 * implemented yet.
 *
 * @param date the date to convert.
 *
 * @return the UTCTime value.
 */
<<<<<<< HEAD
asn1.dateToUtcTime = function(date) {
  var rval = '';

  // create format YYMMDDhhmmssZ
  var format = [];
  format.push(('' + date.getUTCFullYear()).substr(2));
  format.push('' + (date.getUTCMonth() + 1));
  format.push('' + date.getUTCDate());
  format.push('' + date.getUTCHours());
  format.push('' + date.getUTCMinutes());
  format.push('' + date.getUTCSeconds());

  // ensure 2 digits are used for each format entry
  for(var i = 0; i < format.length; ++i) {
    if(format[i].length < 2) {
      rval += '0';
    }
    rval += format[i];
  }
  rval += 'Z';

  return rval;
=======
asn1.dateToUtcTime = function(date)
{
   var rval = '';

   // create format YYMMDDhhmmssZ
   var format = [];
   format.push(('' + date.getUTCFullYear()).substr(2));
   format.push('' + (date.getUTCMonth() + 1));
   format.push('' + date.getUTCDate());
   format.push('' + date.getUTCHours());
   format.push('' + date.getUTCMinutes());
   format.push('' + date.getUTCSeconds());

   // ensure 2 digits are used for each format entry
   for(var i = 0; i < format.length; ++i)
   {
      if(format[i].length < 2)
      {
         rval += '0';
      }
      rval += format[i];
   }
   rval += 'Z';

   return rval;
>>>>>>> ba0557d9
};

/**
 * Validates the that given ASN.1 object is at least a super set of the
 * given ASN.1 structure. Only tag classes and types are checked. An
 * optional map may also be provided to capture ASN.1 values while the
 * structure is checked.
 *
 * To capture an ASN.1 value, set an object in the validator's 'capture'
 * parameter to the key to use in the capture map. To capture the full
 * ASN.1 object, specify 'captureAsn1'.
 *
 * Objects in the validator may set a field 'optional' to true to indicate
 * that it isn't necessary to pass validation.
 *
 * @param obj the ASN.1 object to validate.
 * @param v the ASN.1 structure validator.
 * @param capture an optional map to capture values in.
 * @param errors an optional array for storing validation errors.
 *
 * @return true on success, false on failure.
 */
<<<<<<< HEAD
asn1.validate = function(obj, v, capture, errors) {
  var rval = false;

  // ensure tag class and type are the same if specified
  if((obj.tagClass === v.tagClass || typeof(v.tagClass) === 'undefined') &&
    (obj.type === v.type || typeof(v.type) === 'undefined')) {
    // ensure constructed flag is the same if specified
    if(obj.constructed === v.constructed ||
      typeof(v.constructed) === 'undefined') {
      rval = true;

      // handle sub values
      if(v.value && v.value.constructor == Array) {
        var j = 0;
        for(var i = 0; rval && i < v.value.length; ++i) {
          rval = v.value[i].optional || false;
          if(obj.value[j]) {
            rval = asn1.validate(obj.value[j], v.value[i], capture, errors);
            if(rval) {
              ++j;
=======
asn1.validate = function(obj, v, capture, errors)
{
   var rval = false;

   // ensure tag class and type are the same if specified
   if((obj.tagClass === v.tagClass || typeof(v.tagClass) === 'undefined') &&
      (obj.type === v.type || typeof(v.type) === 'undefined'))
   {
      // ensure constructed flag is the same if specified
      if(obj.constructed === v.constructed ||
         typeof(v.constructed) === 'undefined')
      {
         rval = true;

         // handle sub values
         if(v.value && v.value.constructor == Array)
         {
            var j = 0;
            for(var i = 0; rval && i < v.value.length; ++i)
            {
               rval = v.value[i].optional || false;
               if(obj.value[j])
               {
                  rval = asn1.validate(
                     obj.value[j], v.value[i], capture, errors);
                  if(rval)
                  {
                     ++j;
                  }
                  else if(v.value[i].optional)
                  {
                     rval = true;
                  }
               }
               if(!rval && errors)
               {
                  errors.push(
                     '[' + v.name + '] ' +
                     'Tag class "' + v.tagClass + '", type "' +
                     v.type + '" expected value length "' +
                     v.value.length + '", got "' +
                     obj.value.length + '"');
               }
            }
         }

         if(rval && capture)
         {
            if(v.capture)
            {
               capture[v.capture] = obj.value;
>>>>>>> ba0557d9
            }
            else if(v.value[i].optional) {
              rval = true;
            }
          }
          if(!rval && errors) {
            errors.push(
              '[' + v.name + '] ' +
              'Tag class "' + v.tagClass + '", type "' +
              v.type + '" expected value length "' +
              v.value.length + '", got "' +
              obj.value.length + '"');
          }
        }
      }

      if(rval && capture) {
        if(v.capture) {
          capture[v.capture] = obj.value;
        }
        if(v.captureAsn1) {
          capture[v.captureAsn1] = obj;
        }
      }
    }
    else if(errors) {
      errors.push(
        '[' + v.name + '] ' +
        'Expected constructed "' + v.constructed + '", got "' +
        obj.constructed + '"');
    }
  }
  else if(errors) {
    if(obj.tagClass !== v.tagClass) {
      errors.push(
        '[' + v.name + '] ' +
        'Expected tag class "' + v.tagClass + '", got "' +
        obj.tagClass + '"');
    }
    if(obj.type !== v.type) {
      errors.push(
        '[' + v.name + '] ' +
        'Expected type "' + v.type + '", got "' + obj.type + '"');
    }
  }
  return rval;
};

// regex for testing for non-latin characters
var _nonLatinRegex = /[^\\u0000-\\u00ff]/;

/**
 * Pretty prints an ASN.1 object to a string.
 *
 * @param obj the object to write out.
 * @param level the level in the tree.
 * @param indentation the indentation to use.
 *
 * @return the string.
 */
<<<<<<< HEAD
asn1.prettyPrint = function(obj, level, indentation) {
  var rval = '';

  // set default level and indentation
  level = level || 0;
  indentation = indentation || 2;

  // start new line for deep levels
  if(level > 0) {
    rval += '\n';
  }

  // create indent
  var indent = '';
  for(var i = 0; i < level * indentation; ++i) {
    indent += ' ';
  }

  // print class:type
  rval += indent + 'Tag: ';
  switch(obj.tagClass) {
  case asn1.Class.UNIVERSAL:
    rval += 'Universal:';
    break;
  case asn1.Class.APPLICATION:
    rval += 'Application:';
    break;
  case asn1.Class.CONTEXT_SPECIFIC:
    rval += 'Context-Specific:';
    break;
  case asn1.Class.PRIVATE:
    rval += 'Private:';
    break;
  }

  if(obj.tagClass === asn1.Class.UNIVERSAL) {
    // known types
    switch(obj.type) {
    case asn1.Type.NONE:
      rval += 'None';
      break;
    case asn1.Type.BOOLEAN:
      rval += 'Boolean';
      break;
    case asn1.Type.BITSTRING:
      rval += 'Bit string';
      break;
    case asn1.Type.INTEGER:
      rval += 'Integer';
      break;
    case asn1.Type.OCTETSTRING:
      rval += 'Octet string';
      break;
    case asn1.Type.NULL:
      rval += 'Null';
      break;
    case asn1.Type.OID:
      rval += 'Object Identifier';
      break;
    case asn1.Type.ODESC:
      rval += 'Object Descriptor';
      break;
    case asn1.Type.EXTERNAL:
      rval += 'External or Instance of';
      break;
    case asn1.Type.REAL:
      rval += 'Real';
      break;
    case asn1.Type.ENUMERATED:
      rval += 'Enumerated';
      break;
    case asn1.Type.EMBEDDED:
      rval += 'Embedded PDV';
      break;
    case asn1.Type.ROID:
      rval += 'Relative Object Identifier';
      break;
    case asn1.Type.SEQUENCE:
      rval += 'Sequence';
      break;
    case asn1.Type.SET:
      rval += 'Set';
      break;
    case asn1.Type.PRINTABLESTRING:
      rval += 'Printable String';
      break;
    case asn1.Type.IA5String:
      rval += 'IA5String (ASCII)';
      break;
    case asn1.Type.UTCTIME:
      rval += 'UTC time';
      break;
    default:
      rval += obj.type;
      break;
    }
  }
  else {
    rval += obj.type;
  }

  rval += '\n';
  rval += indent + 'Constructed: ' + obj.constructed + '\n';

  if(obj.composed) {
    rval += indent + 'Sub values: ' + obj.value.length;
    for(var i = 0; i < obj.value.length; ++i) {
      rval += asn1.prettyPrint(obj.value[i], level + 1, indentation);
      if((i + 1) < obj.value.length) {
        rval += ',';
      }
    }
  }
  else {
    rval += indent + 'Value: ';
    // FIXME: choose output (hex vs. printable) based on asn1.Type
    if(_nonLatinRegex.test(obj.value)) {
      rval += '0x' + forge.util.createBuffer(obj.value, 'utf8').toHex();
    }
    else if(obj.value.length === 0) {
      rval += '[null]';
    }
    else {
      rval += obj.value;
    }
  }

  return rval;
=======
asn1.prettyPrint = function(obj, level, indentation)
{
   var rval = '';

   // set default level and indentation
   level = level || 0;
   indentation = indentation || 2;

   // start new line for deep levels
   if(level > 0)
   {
      rval += '\n';
   }

   // create indent
   var indent = '';
   for(var i = 0; i < level * indentation; ++i)
   {
      indent += ' ';
   }

   // print class:type
   rval += indent + 'Tag: ';
   switch(obj.tagClass)
   {
      case asn1.Class.UNIVERSAL:
         rval += 'Universal:';
         break;
      case asn1.Class.APPLICATION:
         rval += 'Application:';
         break;
      case asn1.Class.CONTEXT_SPECIFIC:
         rval += 'Context-Specific:';
         break;
      case asn1.Class.PRIVATE:
         rval += 'Private:';
         break;
   }

   if(obj.tagClass === asn1.Class.UNIVERSAL)
   {
      // known types
      switch(obj.type)
      {
         case asn1.Type.NONE:
            rval += 'None';
            break;
         case asn1.Type.BOOLEAN:
            rval += 'Boolean';
            break;
         case asn1.Type.BITSTRING:
            rval += 'Bit string';
            break;
         case asn1.Type.INTEGER:
            rval += 'Integer';
            break;
         case asn1.Type.OCTETSTRING:
            rval += 'Octet string';
            break;
         case asn1.Type.NULL:
            rval += 'Null';
            break;
         case asn1.Type.OID:
            rval += 'Object Identifier';
            break;
         case asn1.Type.ODESC:
            rval += 'Object Descriptor';
            break;
         case asn1.Type.EXTERNAL:
            rval += 'External or Instance of';
            break;
         case asn1.Type.REAL:
            rval += 'Real';
            break;
         case asn1.Type.ENUMERATED:
            rval += 'Enumerated';
            break;
         case asn1.Type.EMBEDDED:
            rval += 'Embedded PDV';
            break;
         case asn1.Type.ROID:
            rval += 'Relative Object Identifier';
            break;
         case asn1.Type.SEQUENCE:
            rval += 'Sequence';
            break;
         case asn1.Type.SET:
            rval += 'Set';
            break;
         case asn1.Type.PRINTABLESTRING:
            rval += 'Printable String';
            break;
         case asn1.Type.IA5String:
            rval += 'IA5String (ASCII)';
            break;
         case asn1.Type.UTCTIME:
            rval += 'UTC time';
            break;
         default:
            rval += obj.type;
            break;
      }
   }
   else
   {
      rval += obj.type;
   }

   rval += '\n';
   rval += indent + 'Constructed: ' + obj.constructed + '\n';

   if(obj.composed)
   {
      rval += indent + 'Sub values: ' + obj.value.length;
      for(var i = 0; i < obj.value.length; ++i)
      {
         rval += asn1.prettyPrint(obj.value[i], level + 1, indentation);
         if((i + 1) < obj.value.length)
         {
            rval += ',';
         }
      }
   }
   else
   {
      rval += indent + 'Value: ';
      if(_nonLatinRegex.test(obj.value))
      {
         rval += '0x' + forge.util.createBuffer(obj.value).toHex();
      }
      else if(obj.value.length === 0)
      {
         rval += '[null]';
      }
      else
      {
         rval += obj.value;
      }
   }

   return rval;
>>>>>>> ba0557d9
};

})();<|MERGE_RESOLUTION|>--- conflicted
+++ resolved
@@ -67,10 +67,10 @@
  * UNIVERSAL 23-24 Time types
  *
  * The length of an ASN.1 structure is specified after the tag identifier.
- * There is a definite form and an indefinite form.  The indefinite form may
+ * There is a definite form and an indefinite form. The indefinite form may
  * be used if the encoding is constructed and not all immediately available.
  * The indefinite form is encoded using a length byte with only the 8th bit
- * set.  The end of the constructed object is marked using end-of-contents
+ * set. The end of the constructed object is marked using end-of-contents
  * octets (two zero bytes).
  *
  * The definite form looks like this:
@@ -165,7 +165,6 @@
  * ASN.1 types. Not all types are supported by this implementation, only
  * those necessary to implement a simple PKI are implemented.
  */
-<<<<<<< HEAD
 asn1.Type = {
   NONE:             0,
   BOOLEAN:          1,
@@ -187,30 +186,6 @@
   IA5STRING:       22,
   UTCTIME:         23,
   GENERALIZEDTIME: 24
-=======
-asn1.Type =
-{
-   NONE:             0,
-   BOOLEAN:          1,
-   INTEGER:          2,
-   BITSTRING:        3,
-   OCTETSTRING:      4,
-   NULL:             5,
-   OID:              6,
-   ODESC:            7,
-   EXTERNAL:         8,
-   REAL:             9,
-   ENUMERATED:      10,
-   EMBEDDED:        11,
-   UTF8:            12,
-   ROID:            13,
-   SEQUENCE:        16,
-   SET:             17,
-   PRINTABLESTRING: 19,
-   IA5STRING:       22,
-   UTCTIME:         23,
-   GENERALIZEDTIME: 24
->>>>>>> ba0557d9
 };
 
 /**
@@ -241,19 +216,19 @@
 /**
  * Gets the length of an ASN.1 value.
  *
-<<<<<<< HEAD
-=======
  * In case the length is not specified, undefined is returned.
  *
->>>>>>> ba0557d9
  * @param b the ASN.1 byte buffer.
  *
  * @return the length of the ASN.1 value.
  */
-<<<<<<< HEAD
 var _getValueLength = function(b) {
+  var b2 = b.getByte();
+  if(b2 == 0x80) {
+    return undefined;
+  }
+
   // see if the length is "short form" or "long form" (bit 8 set)
-  var b2 = b.getByte();
   var length;
   var longForm = b2 & 0x80;
   if(!longForm) {
@@ -266,30 +241,6 @@
     length = b.getInt((b2 & 0x7F) << 3);
   }
   return length;
-=======
-var _getValueLength = function(b)
-{
-   var b2 = b.getByte();
-   if(b2 == 0x80) {
-      return undefined;
-   }
-
-   // see if the length is "short form" or "long form" (bit 8 set)
-   var length;
-   var longForm = b2 & 0x80;
-   if(!longForm)
-   {
-      // length is just the first byte
-      length = b2;
-   }
-   else
-   {
-      // the number of bytes the length is specified in bits 7 through 1
-      // and each length byte is in big-endian base-256
-      length = b.getInt((b2 & 0x7F) << 3);
-   }
-   return length;
->>>>>>> ba0557d9
 };
 
 /**
@@ -299,7 +250,6 @@
  *
  * @return the parsed asn1 object.
  */
-<<<<<<< HEAD
 asn1.fromDer = function(bytes) {
   // wrap in buffer if needed
   if(bytes.constructor == String) {
@@ -307,7 +257,7 @@
   }
 
   // minimum length for ASN.1 DER structure is 2
-  if(bytes.length() < 2) {
+  if(bytes.length() < 2)    {
     throw {
       message: 'Too few bytes to parse DER.',
       bytes: bytes.length()
@@ -380,155 +330,41 @@
   if(composed) {
     // parse child asn1 objects from the value
     value = [];
-    var start = bytes.length();
-    while(length > 0) {
-      value.push(asn1.fromDer(bytes));
-      length -= start - bytes.length();
-      start = bytes.length();
-    }
-  }
+    if(length === undefined) {
+      // asn1 object of indefinite length, read until end tag
+      for(;;) {
+        if(bytes.bytes(2) === String.fromCharCode(0, 0)) {
+          bytes.getBytes(2);
+          break;
+        }
+        value.push(asn1.fromDer(bytes));
+      }
+    }
+    else {
+      // parsing asn1 object of definite length
+      var start = bytes.length();
+      while(length > 0) {
+        value.push(asn1.fromDer(bytes));
+        length -= start - bytes.length();
+        start = bytes.length();
+      }
+    }
+  }
+  // asn1 not composed, get raw value
   else {
     // TODO: do DER to OID conversion and vice-versa in .toDer?
 
-    // asn1 not composed, get raw value
+    if(length === undefined) {
+      throw {
+        message: 'Non-constructed ASN.1 object of indefinite length.'
+      };
+    }
+
     value = bytes.getBytes(length);
   }
 
   // create and return asn1 object
   return asn1.create(tagClass, type, constructed, value);
-=======
-asn1.fromDer = function(bytes)
-{
-   // wrap in buffer if needed
-   if(bytes.constructor == String)
-   {
-      bytes = forge.util.createBuffer(bytes);
-   }
-
-   // minimum length for ASN.1 DER structure is 2
-   if(bytes.length() < 2)
-   {
-      throw {
-         message: 'Too few bytes to parse DER.',
-         bytes: bytes.length()
-      };
-   }
-
-   // get the first byte
-   var b1 = bytes.getByte();
-
-   // get the tag class
-   var tagClass = (b1 & 0xC0);
-
-   // get the type (bits 1-5)
-   var type = b1 & 0x1F;
-
-   // get the value length
-   var length = _getValueLength(bytes);
-
-   // ensure there are enough bytes to get the value
-   if(bytes.length() < length)
-   {
-      throw {
-         message: 'Too few bytes to read ASN.1 value.',
-         detail: bytes.length() + ' < ' + length
-      };
-   }
-
-   // prepare to get value
-   var value;
-
-   // constructed flag is bit 6 (32 = 0x20) of the first byte
-   var constructed = ((b1 & 0x20) == 0x20);
-
-   // determine if the value is composed of other ASN.1 objects (if its
-   // constructed it will be and if its a BITSTRING it may be)
-   var composed = constructed;
-   if(!composed && tagClass === asn1.Class.UNIVERSAL &&
-      type === asn1.Type.BITSTRING && length > 1)
-   {
-      /* The first octet gives the number of bits by which the length of the
-         bit string is less than the next multiple of eight (this is called
-         the "number of unused bits").
-
-         The second and following octets give the value of the bit string
-         converted to an octet string.
-       */
-      // if there are no unused bits, maybe the bitstring holds ASN.1 objs
-      var read = bytes.read;
-      var unused = bytes.getByte();
-      if(unused === 0)
-      {
-         // if the first byte indicates UNIVERSAL or CONTEXT_SPECIFIC,
-         // and the length is valid, assume we've got an ASN.1 object
-         b1 = bytes.getByte();
-         var tc = (b1 & 0xC0);
-         if(tc === asn1.Class.UNIVERSAL ||
-            tc === asn1.Class.CONTEXT_SPECIFIC)
-         {
-            try
-            {
-               var len = _getValueLength(bytes);
-               composed = (len === length - (bytes.read - read));
-               if(composed)
-               {
-                  // adjust read/length to account for unused bits byte
-                  ++read;
-                  --length;
-               }
-            }
-            catch(ex) {}
-         }
-      }
-      // restore read pointer
-      bytes.read = read;
-   }
-
-   if(composed)
-   {
-      // parse child asn1 objects from the value
-      value = [];
-      if(length === undefined)
-      {  // asn1 object of indefinite length, read until end tag
-         for(;;)
-         {
-            if(bytes.bytes(2) == String.fromCharCode(0, 0))
-            {
-               bytes.getBytes(2);
-               break;
-            }
-            value.push(asn1.fromDer(bytes));
-         }
-      }
-      else
-      {  // parsing asn1 object of definite length
-         var start = bytes.length();
-         while(length > 0)
-         {
-            value.push(asn1.fromDer(bytes));
-            length -= start - bytes.length();
-            start = bytes.length();
-         }
-      }
-   }
-   else
-   {
-      // TODO: do DER to OID conversion and vice-versa in .toDer?
-
-      // asn1 not composed, get raw value
-      if(length === undefined)
-      {
-         throw {
-            message: 'Not constructed ASN.1 object of indefinite length.'
-         };
-      }
-
-      value = bytes.getBytes(length);
-   }
-
-   // create and return asn1 object
-   return asn1.create(tagClass, type, constructed, value);
->>>>>>> ba0557d9
 };
 
 /**
@@ -538,7 +374,6 @@
  *
  * @return the buffer of bytes.
  */
-<<<<<<< HEAD
 asn1.toDer = function(obj) {
   var bytes = forge.util.createBuffer();
 
@@ -606,85 +441,6 @@
   // concatenate value bytes
   bytes.putBuffer(value);
   return bytes;
-=======
-asn1.toDer = function(obj)
-{
-   var bytes = forge.util.createBuffer();
-
-   // build the first byte
-   var b1 = obj.tagClass | obj.type;
-
-   // for storing the ASN.1 value
-   var value = forge.util.createBuffer();
-
-   // if composed, use each child asn1 object's DER bytes as value
-   if(obj.composed)
-   {
-      // turn on 6th bit (0x20 = 32) to indicate asn1 is constructed
-      // from other asn1 objects
-      if(obj.constructed)
-      {
-         b1 |= 0x20;
-      }
-      // if type is a bit string, add unused bits of 0x00
-      else
-      {
-         value.putByte(0x00);
-      }
-
-      // add all of the child DER bytes together
-      for(var i = 0; i < obj.value.length; ++i)
-      {
-         value.putBuffer(asn1.toDer(obj.value[i]));
-      }
-   }
-   // use asn1.value directly
-   else
-   {
-      value.putBytes(obj.value);
-   }
-
-   // add tag byte
-   bytes.putByte(b1);
-
-   // use "short form" encoding
-   if(value.length() <= 127)
-   {
-      // one byte describes the length
-      // bit 8 = 0 and bits 7-1 = length
-      bytes.putByte(value.length() & 0x7F);
-   }
-   // use "long form" encoding
-   else
-   {
-      // 2 to 127 bytes describe the length
-      // first byte: bit 8 = 1 and bits 7-1 = # of additional bytes
-      // other bytes: length in base 256, big-endian
-      var len = value.length();
-      var lenBytes = '';
-      do
-      {
-         lenBytes += String.fromCharCode(len & 0xFF);
-         len = len >>> 8;
-      }
-      while(len > 0);
-
-      // set first byte to # bytes used to store the length and turn on
-      // bit 8 to indicate long-form length is used
-      bytes.putByte(lenBytes.length | 0x80);
-
-      // concatenate length bytes in reverse since they were generated
-      // little endian and we need big endian
-      for(var i = lenBytes.length - 1; i >= 0; --i)
-      {
-         bytes.putByte(lenBytes.charCodeAt(i));
-      }
-   }
-
-   // concatenate value bytes
-   bytes.putBuffer(value);
-   return bytes;
->>>>>>> ba0557d9
 };
 
 /**
@@ -695,7 +451,6 @@
  *
  * @return the byte buffer.
  */
-<<<<<<< HEAD
 asn1.oidToDer = function(oid) {
   // split OID into individual values
   var values = oid.split('.');
@@ -731,48 +486,6 @@
   }
 
   return bytes;
-=======
-asn1.oidToDer = function(oid)
-{
-   // split OID into individual values
-   var values = oid.split('.');
-   var bytes = forge.util.createBuffer();
-
-   // first byte is 40 * value1 + value2
-   bytes.putByte(40 * parseInt(values[0], 10) + parseInt(values[1], 10));
-   // other bytes are each value in base 128 with 8th bit set except for
-   // the last byte for each value
-   var last, valueBytes, value, b;
-   for(var i = 2; i < values.length; ++i)
-   {
-      // produce value bytes in reverse because we don't know how many
-      // bytes it will take to store the value
-      last = true;
-      valueBytes = [];
-      value = parseInt(values[i], 10);
-      do
-      {
-         b = value & 0x7F;
-         value = value >>> 7;
-         // if value is not last, then turn on 8th bit
-         if(!last)
-         {
-            b |= 0x80;
-         }
-         valueBytes.push(b);
-         last = false;
-      }
-      while(value > 0);
-
-      // add value bytes in reverse (needs to be in big endian)
-      for(var n = valueBytes.length - 1; n >= 0; --n)
-      {
-         bytes.putByte(valueBytes[n]);
-      }
-   }
-
-   return bytes;
->>>>>>> ba0557d9
 };
 
 /**
@@ -784,7 +497,6 @@
  *
  * @return the OID dot-separated string.
  */
-<<<<<<< HEAD
 asn1.derToOid = function(bytes) {
   var oid;
 
@@ -815,43 +527,6 @@
   }
 
   return oid;
-=======
-asn1.derToOid = function(bytes)
-{
-   var oid;
-
-   // wrap in buffer if needed
-   if(bytes.constructor == String)
-   {
-      bytes = forge.util.createBuffer(bytes);
-   }
-
-   // first byte is 40 * value1 + value2
-   var b = bytes.getByte();
-   oid = Math.floor(b / 40) + '.' + (b % 40);
-
-   // other bytes are each value in base 128 with 8th bit set except for
-   // the last byte for each value
-   var value = 0;
-   while(bytes.length() > 0)
-   {
-      b = bytes.getByte();
-      value = value << 7;
-      // not the last byte for the value
-      if(b & 0x80)
-      {
-         value += b & 0x7F;
-      }
-      // last byte
-      else
-      {
-         oid += '.' + (value + b);
-         value = 0;
-      }
-   }
-
-   return oid;
->>>>>>> ba0557d9
 };
 
 /**
@@ -864,7 +539,6 @@
  *
  * @return the date.
  */
-<<<<<<< HEAD
 asn1.utcTimeToDate = function(utc) {
   /* The following formats can be used:
 
@@ -939,90 +613,6 @@
   }
 
   return date;
-=======
-asn1.utcTimeToDate = function(utc)
-{
-   /* The following formats can be used:
-
-      YYMMDDhhmmZ
-      YYMMDDhhmm+hh'mm'
-      YYMMDDhhmm-hh'mm'
-      YYMMDDhhmmssZ
-      YYMMDDhhmmss+hh'mm'
-      YYMMDDhhmmss-hh'mm'
-
-      Where:
-
-      YY is the least significant two digits of the year
-      MM is the month (01 to 12)
-      DD is the day (01 to 31)
-      hh is the hour (00 to 23)
-      mm are the minutes (00 to 59)
-      ss are the seconds (00 to 59)
-      Z indicates that local time is GMT, + indicates that local time is
-      later than GMT, and - indicates that local time is earlier than GMT
-      hh' is the absolute value of the offset from GMT in hours
-      mm' is the absolute value of the offset from GMT in minutes
-   */
-   var date = new Date();
-
-   // if YY >= 50 use 19xx, if YY < 50 use 20xx
-   var year = parseInt(utc.substr(0, 2), 10);
-   year = (year >= 50) ? 1900 + year : 2000 + year;
-   var MM = parseInt(utc.substr(2, 2), 10) - 1; // use 0-11 for month
-   var DD = parseInt(utc.substr(4, 2), 10);
-   var hh = parseInt(utc.substr(6, 2), 10);
-   var mm = parseInt(utc.substr(8, 2), 10);
-   var ss = 0;
-
-   // not just YYMMDDhhmmZ
-   if(utc.length > 11)
-   {
-      // get character after minutes
-      var c = utc.charAt(10);
-      var end = 10;
-
-      // see if seconds are present
-      if(c !== '+' && c !== '-')
-      {
-         // get seconds
-         ss = parseInt(utc.substr(10, 2), 10);
-         end += 2;
-      }
-   }
-
-   // update date
-   date.setUTCFullYear(year, MM, DD);
-   date.setUTCHours(hh, mm, ss, 0);
-
-   if(end)
-   {
-      // get +/- after end of time
-      c = utc.charAt(end);
-      if(c === '+' || c === '-')
-      {
-         // get hours+minutes offset
-         var hhoffset = parseInt(utc.substr(end + 1, 2), 10);
-         var mmoffset = parseInt(utc.substr(end + 4, 2), 10);
-
-         // calculate offset in milliseconds
-         var offset = hhoffset * 60 + mmoffset;
-         offset *= 60000;
-
-         // apply offset
-         if(c === '+')
-         {
-            date.setTime(+date - offset);
-         }
-         else
-         {
-            date.setTime(+date + offset);
-         }
-      }
-   }
-
-   return date;
->>>>>>> ba0557d9
 };
 
 /**
@@ -1123,7 +713,6 @@
  *
  * @return the UTCTime value.
  */
-<<<<<<< HEAD
 asn1.dateToUtcTime = function(date) {
   var rval = '';
 
@@ -1146,33 +735,6 @@
   rval += 'Z';
 
   return rval;
-=======
-asn1.dateToUtcTime = function(date)
-{
-   var rval = '';
-
-   // create format YYMMDDhhmmssZ
-   var format = [];
-   format.push(('' + date.getUTCFullYear()).substr(2));
-   format.push('' + (date.getUTCMonth() + 1));
-   format.push('' + date.getUTCDate());
-   format.push('' + date.getUTCHours());
-   format.push('' + date.getUTCMinutes());
-   format.push('' + date.getUTCSeconds());
-
-   // ensure 2 digits are used for each format entry
-   for(var i = 0; i < format.length; ++i)
-   {
-      if(format[i].length < 2)
-      {
-         rval += '0';
-      }
-      rval += format[i];
-   }
-   rval += 'Z';
-
-   return rval;
->>>>>>> ba0557d9
 };
 
 /**
@@ -1195,7 +757,6 @@
  *
  * @return true on success, false on failure.
  */
-<<<<<<< HEAD
 asn1.validate = function(obj, v, capture, errors) {
   var rval = false;
 
@@ -1216,59 +777,6 @@
             rval = asn1.validate(obj.value[j], v.value[i], capture, errors);
             if(rval) {
               ++j;
-=======
-asn1.validate = function(obj, v, capture, errors)
-{
-   var rval = false;
-
-   // ensure tag class and type are the same if specified
-   if((obj.tagClass === v.tagClass || typeof(v.tagClass) === 'undefined') &&
-      (obj.type === v.type || typeof(v.type) === 'undefined'))
-   {
-      // ensure constructed flag is the same if specified
-      if(obj.constructed === v.constructed ||
-         typeof(v.constructed) === 'undefined')
-      {
-         rval = true;
-
-         // handle sub values
-         if(v.value && v.value.constructor == Array)
-         {
-            var j = 0;
-            for(var i = 0; rval && i < v.value.length; ++i)
-            {
-               rval = v.value[i].optional || false;
-               if(obj.value[j])
-               {
-                  rval = asn1.validate(
-                     obj.value[j], v.value[i], capture, errors);
-                  if(rval)
-                  {
-                     ++j;
-                  }
-                  else if(v.value[i].optional)
-                  {
-                     rval = true;
-                  }
-               }
-               if(!rval && errors)
-               {
-                  errors.push(
-                     '[' + v.name + '] ' +
-                     'Tag class "' + v.tagClass + '", type "' +
-                     v.type + '" expected value length "' +
-                     v.value.length + '", got "' +
-                     obj.value.length + '"');
-               }
-            }
-         }
-
-         if(rval && capture)
-         {
-            if(v.capture)
-            {
-               capture[v.capture] = obj.value;
->>>>>>> ba0557d9
             }
             else if(v.value[i].optional) {
               rval = true;
@@ -1329,7 +837,6 @@
  *
  * @return the string.
  */
-<<<<<<< HEAD
 asn1.prettyPrint = function(obj, level, indentation) {
   var rval = '';
 
@@ -1458,149 +965,6 @@
   }
 
   return rval;
-=======
-asn1.prettyPrint = function(obj, level, indentation)
-{
-   var rval = '';
-
-   // set default level and indentation
-   level = level || 0;
-   indentation = indentation || 2;
-
-   // start new line for deep levels
-   if(level > 0)
-   {
-      rval += '\n';
-   }
-
-   // create indent
-   var indent = '';
-   for(var i = 0; i < level * indentation; ++i)
-   {
-      indent += ' ';
-   }
-
-   // print class:type
-   rval += indent + 'Tag: ';
-   switch(obj.tagClass)
-   {
-      case asn1.Class.UNIVERSAL:
-         rval += 'Universal:';
-         break;
-      case asn1.Class.APPLICATION:
-         rval += 'Application:';
-         break;
-      case asn1.Class.CONTEXT_SPECIFIC:
-         rval += 'Context-Specific:';
-         break;
-      case asn1.Class.PRIVATE:
-         rval += 'Private:';
-         break;
-   }
-
-   if(obj.tagClass === asn1.Class.UNIVERSAL)
-   {
-      // known types
-      switch(obj.type)
-      {
-         case asn1.Type.NONE:
-            rval += 'None';
-            break;
-         case asn1.Type.BOOLEAN:
-            rval += 'Boolean';
-            break;
-         case asn1.Type.BITSTRING:
-            rval += 'Bit string';
-            break;
-         case asn1.Type.INTEGER:
-            rval += 'Integer';
-            break;
-         case asn1.Type.OCTETSTRING:
-            rval += 'Octet string';
-            break;
-         case asn1.Type.NULL:
-            rval += 'Null';
-            break;
-         case asn1.Type.OID:
-            rval += 'Object Identifier';
-            break;
-         case asn1.Type.ODESC:
-            rval += 'Object Descriptor';
-            break;
-         case asn1.Type.EXTERNAL:
-            rval += 'External or Instance of';
-            break;
-         case asn1.Type.REAL:
-            rval += 'Real';
-            break;
-         case asn1.Type.ENUMERATED:
-            rval += 'Enumerated';
-            break;
-         case asn1.Type.EMBEDDED:
-            rval += 'Embedded PDV';
-            break;
-         case asn1.Type.ROID:
-            rval += 'Relative Object Identifier';
-            break;
-         case asn1.Type.SEQUENCE:
-            rval += 'Sequence';
-            break;
-         case asn1.Type.SET:
-            rval += 'Set';
-            break;
-         case asn1.Type.PRINTABLESTRING:
-            rval += 'Printable String';
-            break;
-         case asn1.Type.IA5String:
-            rval += 'IA5String (ASCII)';
-            break;
-         case asn1.Type.UTCTIME:
-            rval += 'UTC time';
-            break;
-         default:
-            rval += obj.type;
-            break;
-      }
-   }
-   else
-   {
-      rval += obj.type;
-   }
-
-   rval += '\n';
-   rval += indent + 'Constructed: ' + obj.constructed + '\n';
-
-   if(obj.composed)
-   {
-      rval += indent + 'Sub values: ' + obj.value.length;
-      for(var i = 0; i < obj.value.length; ++i)
-      {
-         rval += asn1.prettyPrint(obj.value[i], level + 1, indentation);
-         if((i + 1) < obj.value.length)
-         {
-            rval += ',';
-         }
-      }
-   }
-   else
-   {
-      rval += indent + 'Value: ';
-      if(_nonLatinRegex.test(obj.value))
-      {
-         rval += '0x' + forge.util.createBuffer(obj.value).toHex();
-      }
-      else if(obj.value.length === 0)
-      {
-         rval += '[null]';
-      }
-      else
-      {
-         rval += obj.value;
-      }
-   }
-
-   return rval;
->>>>>>> ba0557d9
 };
 
 })();