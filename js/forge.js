/**
 * Node.js module for Forge.
 *
 * @author Dave Longley
 *
 * Copyright 2011-2012 Digital Bazaar, Inc.
 */
<<<<<<< HEAD
var forge = {
  aes: require('./aes'),
  asn1: require('./asn1'),
  debug: require('./debug'),
  hmac: require('./hmac'),
  log: require('./log'),
  pkcs5: require('./pbkdf2'),
  pki: require('./pki'),
  prng: require('./prng'),
  random: require('./random'),
  task: require('./task'),
  tls: require('./tls'),
  util: require('./util'),
  md: require('./md')
=======
var forge =
{
   aes: require('./aes'),
   asn1: require('./asn1'),
   debug: require('./debug'),
   des: require('./des'),
   hmac: require('./hmac'),
   log: require('./log'),
   pkcs5: require('./pbkdf2'),
   pkcs7: require('./pkcs7'),
   pki: require('./pki'),
   prng: require('./prng'),
   random: require('./random'),
   task: require('./task'),
   tls: require('./tls'),
   util: require('./util'),
   md: require('./md')
>>>>>>> ba0557d9
};
forge.pki.oids = require('./oids');
forge.pki.rsa = require('./rsa');
module.exports = forge;<|MERGE_RESOLUTION|>--- conflicted
+++ resolved
@@ -5,14 +5,15 @@
  *
  * Copyright 2011-2012 Digital Bazaar, Inc.
  */
-<<<<<<< HEAD
 var forge = {
   aes: require('./aes'),
   asn1: require('./asn1'),
   debug: require('./debug'),
+  des: require('./des'),
   hmac: require('./hmac'),
   log: require('./log'),
   pkcs5: require('./pbkdf2'),
+  pkcs7: require('./pkcs7'),
   pki: require('./pki'),
   prng: require('./prng'),
   random: require('./random'),
@@ -20,25 +21,6 @@
   tls: require('./tls'),
   util: require('./util'),
   md: require('./md')
-=======
-var forge =
-{
-   aes: require('./aes'),
-   asn1: require('./asn1'),
-   debug: require('./debug'),
-   des: require('./des'),
-   hmac: require('./hmac'),
-   log: require('./log'),
-   pkcs5: require('./pbkdf2'),
-   pkcs7: require('./pkcs7'),
-   pki: require('./pki'),
-   prng: require('./prng'),
-   random: require('./random'),
-   task: require('./task'),
-   tls: require('./tls'),
-   util: require('./util'),
-   md: require('./md')
->>>>>>> ba0557d9
 };
 forge.pki.oids = require('./oids');
 forge.pki.rsa = require('./rsa');
