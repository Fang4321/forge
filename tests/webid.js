/**
 * Forge Web ID Tests
 *
 * @author Dave Longley
 *
 * Copyright (c) 2010 Digital Bazaar, Inc. All rights reserved.
 */
(function($)
{
   // load flash socket pool
   window.forge.socketPool = {};
   window.forge.socketPool.ready = function()
   {
      // init forge xhr
      forge.xhr.init({
         flashId: 'socketPool',
         policyPort: 19945,
         msie: $.browser.msie,
         connections: 10,
         caCerts: [],
         verify: function(c, verified, depth, certs)
         {
            // don't care about cert verification for test
            return true;
         }
      });
   };
   swfobject.embedSWF(
      'forge/SocketPool.swf', 'socketPool', '0', '0', '9.0.0',
      false, {}, {allowscriptaccess: 'always'}, {});
})(jQuery);

jQuery(function($)
{
   var cat = 'forge.tests.webid';
   
   // local alias
   var forge = window.forge;

   $('#create').click(function()
   {
      var bits = $('#bits')[0].value;
      var uri = $('#uri')[0].value;
      var commonName = $('#commonName')[0].value;
      forge.log.debug(cat, 'generating ' + bits +
         '-bit RSA key-pair and certificate...');
      
      // function to create cert
      var createCert = function(keys)
      {
         try
         {
            var cert = forge.pki.createCertificate();
            cert.serialNumber = '01';
            cert.validity.notBefore = new Date();
            cert.validity.notAfter = new Date();
            cert.validity.notAfter.setFullYear(
               cert.validity.notBefore.getFullYear() + 1);
            var attrs = [{
               name: 'commonName',
               value: commonName
            }, {
               name: 'countryName',
               value: 'US'
            }, {
               shortName: 'ST',
               value: 'Virginia'
            }, {
               name: 'localityName',
               value: 'Blacksburg'
            }, {
               name: 'organizationName',
               value: 'Test'
            }, {
               shortName: 'OU',
               value: 'Test'
            }];
            cert.setSubject(attrs);
            cert.setIssuer(attrs);
            cert.setExtensions([{
               name: 'basicConstraints',
               cA: true
            }, {
               name: 'keyUsage',
               keyCertSign: true,
               digitalSignature: true,
               nonRepudiation: true,
               keyEncipherment: true,
               dataEncipherment: true
            }, {
               name: 'subjectAltName',
               altNames: [{
                  type: 6, // URI
                  value: uri
               }]
            }]);
            // FIXME: add subjectKeyIdentifier extension
            // FIXME: add authorityKeyIdentifier extension
            cert.publicKey = keys.publicKey;
            
            // self-sign certificate
            cert.sign(keys.privateKey);
            
<<<<<<< HEAD
            // verify certificate
            console.log('verified', cert.verify(cert));
            
            console.log('certificate:', cert);
            //console.log(
=======
            forge.log.debug(cat, 'certificate:', cert);
            //forge.log.debug(cat, 
>>>>>>> 182415a8
            //   forge.asn1.prettyPrint(forge.pki.certificateToAsn1(cert)));
            var keyPem = forge.pki.privateKeyToPem(keys.privateKey);
            var certPem = forge.pki.certificateToPem(cert);
            forge.log.debug(cat, keyPem);
            forge.log.debug(cat, certPem);
            
            forge.log.debug(cat, 'storing certificate and private key...');
            try
            {
               // get flash API
               var flashApi = document.getElementById('socketPool');
               
               // get web ids collection
               var webids = forge.util.getItem(
                  flashApi, 'forge.test.webid', 'webids');
               webids = webids || {};
               
               // add web id
               webids[uri] = {
                  certificate: certPem,
                  privateKey: keyPem
               };
               
               // update web ids collection
               forge.util.setItem(
                  flashApi, 'forge.test.webid', 'webids', webids);
               
               forge.log.debug(cat, 'certificate and private key stored');
               $('#show').click();
            }
            catch(ex)
            {
               forge.log.error(cat, ex);
            }
         }
         catch(ex)
         {
            forge.log.error(cat, ex, ex.message ? ex.message : '');
         }
      };
      
      // create key-generation state and function to step algorithm
      var progress = $('#progress');
      progress.html('Generating ' + bits + '-bit key-pair.');
      var state = forge.pki.rsa.createKeyPairGenerationState(bits);
      var step = function()
      {
         // step key-generation
         if(!forge.pki.rsa.stepKeyPairGenerationState(state, 1000))
         {
            progress.html(progress.html() + '.');
            setTimeout(step, 1);
         }
         // key-generation complete
         else
         {
            createCert(state.keys);
            progress.empty();
         }
      };
      
      // run key-gen algorithm
      setTimeout(step, 0);
   });

   $('#show').click(function()
   {  
      forge.log.debug(cat, 'get stored web IDs...');
      try
      {
         // get flash API
         var flashApi = document.getElementById('socketPool');
         
         // get web ids collection
         var webids = forge.util.getItem(
            flashApi, 'forge.test.webid', 'webids');
         webids = webids || {};
         
         var html = '<ul>';
         var webid, cert;
         for(var key in webids)
         {
            webid = webids[key];
            cert = forge.pki.certificateFromPem(webid.certificate);
            html += '<li><p>' + key + '</p>';
            
            var attr;
            for(var n = 0; n < cert.subject.attributes.length; ++n)
            {
               attr = cert.subject.attributes[n];
               html += attr.name + ': ' + attr.value + '<br/>';
            }
            
            //html += '<p>' + webid.certificate + '</p></li>';
            html += '</li>';
         }
         if(html === '<ul>')
         {
            html = 'None';
         }
         else
         {
            html += '</ul>';
         }
         
         $('#webids').html(html);
         
         forge.log.debug(cat, 'Web IDs retrieved');
      }
      catch(ex)
      {
         forge.log.error(cat, ex);
      }
   });
   
   $('#clear').click(function()
   {  
      forge.log.debug(cat, 'clearing all web IDs...');
      try
      {
         // get flash API
         var flashApi = document.getElementById('socketPool');
         forge.util.clearItems(flashApi, 'forge.test.webid');
         $('#webids').html('None');
         forge.log.debug(cat, 'Web IDs cleared');
      }
      catch(ex)
      {
         forge.log.error(cat, ex);
      }
   });
   
   $('#authenticate').click(function()
   {
      forge.log.debug(cat, 'doing Web ID authentication...');
      
      try
      {
         // get flash API
         var flashApi = document.getElementById('socketPool');
         
         // get web ids collection
         var webids = forge.util.getItem(
            flashApi, 'forge.test.webid', 'webids');
         webids = webids || {};
         
         var uri = $('#webid')[0].value;
         var webid = webids[uri];
         
         $.ajax(
         {
            type: 'GET',
            url: '/',
            success: function(data, textStatus, xhr)
            {
               if(data !== '')
               {
                  forge.log.debug(cat, 'authentication completed');
                  forge.log.debug(cat, data);
               }
               else
               {
                  forge.log.error(cat, 'authentication failed');
               }
            },
            error: function(xhr, textStatus, errorThrown)
            {
               forge.log.error(cat, 'authentication failed');
            },
            xhr: function()
            {
               return forge.xhr.create({
                  // FIXME: change URL
                  url: 'https://localhost:4433',
                  connections: 10,
                  caCerts: [],
                  verify: function(c, verified, depth, certs)
                  {
                     // don't care about cert verification for test
                     return true;
                  },
                  getCertificate: function(c)
                  {
                     //forge.log.debug(cat, 'using cert', webid.certificate);
                     return webid.certificate;
                  },
                  getPrivateKey: function(c)
                  {
                     //forge.log.debug(cat,
                     //   'using private key', webid.privateKey);
                     return webid.privateKey;
                  }
               });
            }
         });      
      }
      catch(ex)
      {
         forge.log.error(cat, ex);
      }
   });
});<|MERGE_RESOLUTION|>--- conflicted
+++ resolved
@@ -101,16 +101,11 @@
             // self-sign certificate
             cert.sign(keys.privateKey);
             
-<<<<<<< HEAD
             // verify certificate
-            console.log('verified', cert.verify(cert));
-            
-            console.log('certificate:', cert);
-            //console.log(
-=======
+            forge.log.debug('verified', cert.verify(cert));
+            
             forge.log.debug(cat, 'certificate:', cert);
             //forge.log.debug(cat, 
->>>>>>> 182415a8
             //   forge.asn1.prettyPrint(forge.pki.certificateToAsn1(cert)));
             var keyPem = forge.pki.privateKeyToPem(keys.privateKey);
             var certPem = forge.pki.certificateToPem(cert);
